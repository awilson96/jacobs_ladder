--- conflicted
+++ resolved
@@ -1,18 +1,13 @@
 import logging
 from collections import Counter
 
+from ..utilities.DataClasses import Scale
 from ..utilities.Dictionaries import get_midi_notes
 from ..utilities.Queue import InOutQueue
 from .scales.HarmonicMajorScales import get_harmonic_major_scales
 from .scales.HarmonicMinorScales import get_harmonic_minor_scales
 from .scales.MajorScales import get_major_scales
 from .scales.MelodicMinorScales import get_melodic_minor_scales
-<<<<<<< HEAD
-=======
-from ..utilities.Queue import InOutQueue
-from ..utilities.DataClasses import Scale
-from ..utilities.Dictionaries  import get_midi_notes
->>>>>>> b54431af
 
 __author__ = "Alex Wilson"
 __copyright__ = "Copyright (c) 2023 Jacob's Ladder"
@@ -37,12 +32,8 @@
 
         # History of at most the last 5 lists of candidate keys used to determine the key uniquely at a given point in time
         # TODO: Determine the optimum lookback period (more than 5, less than 5?)
-<<<<<<< HEAD
         self.QUEUE_SIZE = 5
         self.history = InOutQueue(self.QUEUE_SIZE)
-=======
-        self.history:               InOutQueue                  = InOutQueue(5)
->>>>>>> b54431af
 
     def determine_chord(self, message_heap: list[list[int]]):
         """Based on the currently active notes in the message_heap, determine the chord
@@ -95,21 +86,14 @@
         Returns:
             str: a single key which can represent the key of the last few chords played
         """
-<<<<<<< HEAD
-        notes = [self.int_note[note[0]] for note in message_heap]
-        unique_notes = list(set(notes))
-=======
         notes:                      list[int]             = [self.int_note[note[0]] for note in message_heap]
         unique_notes:               list[int]             = list(set(notes))
-        print(unique_notes)
->>>>>>> b54431af
         
         candidate_keys:             list[str]             = []
         for scale in self.major_scales:
-            is_sublist:             bool                  = all(element in scale.notes for element in unique_notes) 
+            is_sublist = all(element in scale.notes for element in unique_notes) 
             if is_sublist:
                 candidate_keys.append(scale.name)
-<<<<<<< HEAD
         if len(candidate_keys) < 7:
             for scale in self.harmonic_minor_scales:
                 is_sublist = all(element in scale.notes for element in unique_notes) 
@@ -131,29 +115,6 @@
     def find_most_common_scale(self):
         """Uses the InOutQueue to determine out of the previous self.QUEUE_SIZE frames which scale occured the most frequently
         If there is a tie then one will be chosen arbitrarily from the most frequent scales
-=======
-
-        unique_key:                 str                   = self._create_history(candidate_keys)
-        if len(candidate_keys) == 1:
-            return candidate_keys[0]
-        else:
-            return unique_key
-    
-    # TODO: Write a method that can keep track of the pitch drift and display what key your in with a resolution of
-    # quarter flat and quarter sharp i.e. Bb half flat or C quarter sharp, round to nearest quarter of a semitone
-    # TODO: Test this function for all of the different if statements
-    def _create_history(self, potential_keys: list[str]):
-        """Create a InOut queue of size 5 enqueuing new potential lists of keys as they arrive, then continuously 
-        perform union operations on the current element and the previous union operation resultant list until either
-        a) the set operation results in an empty set in which case the first element in the previous resultant is chosen
-        b) the set operation results in a single element in which case this element is selected
-        c) the set operation results in multiple elements in which case the method continues to perform union operations
-        with the resultants of the previous iteration until a) or b) occurs or if the max lookthrough period of 5 has
-        been reached. In this case the first element of the final resultant will be selected. 
-
-        Args:
-            potential_keys (list[str]): possible keys that the current chord being played could belong to
->>>>>>> b54431af
 
         Returns:
             str | None: most frequently occuring scale if the length of history is greater than self.QUEUE_SIZE and None otherwise
@@ -162,26 +123,11 @@
         if len(history) >= self.QUEUE_SIZE:
             oldest_frame, older_frame, middle_frame, previous_frame, current_frame = history
             
-<<<<<<< HEAD
             current_frame = set(current_frame)
             previous_frame = set(previous_frame)
             middle_frame = set(middle_frame)
             older_frame = set(older_frame)
             oldest_frame = set(oldest_frame)
-=======
-            candidate_keys_list:    list[list[str]]       = self.history.get_queue()
-            # If the history queue has not yet been populated then just return the first found potential key 
-            if len(candidate_keys_list) == 0 or len(candidate_keys_list) == 1:
-                return potential_keys[0]
-
-            union_result:           list[str]             = list(set(candidate_keys_list[0]) |
-                                                                set(candidate_keys_list[1]))
-            if len(union_result) == 0:
-                # TODO: Handle the situation where the union of the two previous chords yields the empty set
-                # right now we are assuming that the new chord is the most up to date so we arbitrarily select the first
-                # key in the sequence
-                return candidate_keys_list[1][0]
->>>>>>> b54431af
             
             frames = [previous_frame, middle_frame, older_frame, oldest_frame]
             
